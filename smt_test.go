// Copyright 2022 bnb-chain. All Rights Reserved.
//
// Distributed under MIT license.
// See file LICENSE for detail or copy at https://opensource.org/licenses/MIT

package bsmt

import (
	"bytes"
	"crypto/sha256"
	"fmt"
	"github.com/alicebob/miniredis/v2"
	"github.com/ethereum/go-ethereum/common"
	"github.com/go-redis/redis/v8"
	"github.com/pkg/errors"
	"github.com/syndtr/goleveldb/leveldb"
	"github.com/syndtr/goleveldb/leveldb/storage"
	"hash"
	"sync"
	"testing"
	"time"

	"github.com/bnb-chain/zkbnb-smt/database"
	wrappedLevelDB "github.com/bnb-chain/zkbnb-smt/database/leveldb"
	"github.com/bnb-chain/zkbnb-smt/database/memory"
	wrappedRedis "github.com/bnb-chain/zkbnb-smt/database/redis"
)

var (
	nilHash = common.FromHex("01ef55cdf3b9b0d65e6fb6317f79627534d971fd96c811281af618c0028d5e7a")
)

type testEnv struct {
	tag    string
	hasher *Hasher
	db     func() (database.TreeDB, error)
}

func prepareEnv(t *testing.T) []testEnv {
	initLevelDB := func() (database.TreeDB, error) {
		db, err := leveldb.Open(storage.NewMemStorage(), nil)
		if err != nil {
			return nil, err
		}
		return wrappedLevelDB.WrapWithNamespace(wrappedLevelDB.NewFromExistLevelDB(db), "test"), nil
	}
	initRedisDB := func() (database.TreeDB, error) {
		mr, err := miniredis.Run()
		if err != nil {
			return nil, err
		}
		client := redis.NewClient(&redis.Options{
			Addr: mr.Addr(),
		})
		return wrappedRedis.WrapWithNamespace(wrappedRedis.NewFromExistRedisClient(client), "test"), nil
	}
	initMemoryDB := func() (database.TreeDB, error) {
		return memory.NewMemoryDB(), nil
	}

	return []testEnv{
		{
			tag:    "memoryDB",
			hasher: NewHasherPool(func() hash.Hash { return sha256.New() }),
			db:     initMemoryDB,
		},
		{
			tag:    "levelDB",
			hasher: NewHasherPool(func() hash.Hash { return sha256.New() }),
			db:     initLevelDB,
		},
		{
			tag:    "redis",
			hasher: NewHasherPool(func() hash.Hash { return sha256.New() }),
			db:     initRedisDB,
		},
	}
}

func testProof(t *testing.T, hasher *Hasher, dbInitializer func() (database.TreeDB, error)) {
	db, err := dbInitializer()
	if err != nil {
		t.Fatal(err)
	}
	defer db.Close()

	smt, err := NewBASSparseMerkleTree(hasher, db, 8, nilHash)
	if err != nil {
		t.Fatal(err)
	}

	emptyProof, err := smt.GetProof(255)
	if err != nil {
		t.Fatal(err)
	}
	if !smt.VerifyProof(0, emptyProof) {
		t.Fatal("verify empty proof failed")
	}

	key1 := uint64(0)
	key2 := uint64(255)
	key3 := uint64(213)
	val1 := hasher.Hash([]byte("test1"))
	version := smt.LatestVersion()
	_, err = smt.Get(key1, &version)
	if err == nil {
		t.Fatal("tree contains element before write")
	} else if !errors.Is(err, ErrEmptyRoot) {
		t.Fatal(err)
	}

	val2 := hasher.Hash([]byte("test2"))
	val3 := hasher.Hash([]byte("test3"))
	smt.Set(key1, val1)
	version1, err := smt.Commit(nil)
	if err != nil {
		t.Fatal(err)
	}
	smt.Set(key2, val2)
	version, err = smt.Commit(nil)
	if err != nil {
		t.Fatal(err)
	}
	smt.Set(key3, val3)
	version, err = smt.Commit(&version1)
	if err != nil {
		t.Fatal(err)
	}
	for i := 0; i < 100; i++ {
		// test commit nil data
		version, err = smt.Commit(&version)
		if err != nil {
			t.Fatal(err)
		}
	}

	emptyProof, err = smt.GetProof(44)
	if err != nil {
		t.Fatal(err)
	}
	if !smt.VerifyProof(44, emptyProof) {
		t.Fatal("verify empty proof failed")
	}

	hash1, err := smt.Get(key1, &version)
	if err != nil {
		t.Fatal(err)
	}
	if !bytes.Equal(hash1, val1) {
		t.Fatalf("not equal to the original, want: %v, got: %v", val1, hash1)
	}

	hash2, err := smt.Get(key2, &version)
	if err != nil {
		t.Fatal(err)
	}
	if !bytes.Equal(hash2, val2) {
		t.Fatalf("not equal to the original, want: %v, got: %v", val2, hash2)
	}

	hash3, err := smt.Get(key3, &version)
	if err != nil {
		t.Fatal(err)
	}
	if !bytes.Equal(hash3, val3) {
		t.Fatalf("not equal to the original, want: %v, got: %v", val3, hash3)
	}

	proof, err := smt.GetProof(key1)
	if err != nil {
		t.Fatal(err)
	}

	if !smt.VerifyProof(key1, proof) {
		t.Fatal("verify proof1 failed")
	}

	proof, err = smt.GetProof(key2)
	if err != nil {
		t.Fatal(err)
	}

	if !smt.VerifyProof(key2, proof) {
		t.Fatal("verify proof2 failed")
	}

	proof, err = smt.GetProof(key3)
	if err != nil {
		t.Fatal(err)
	}

	if !smt.VerifyProof(key3, proof) {
		t.Fatal("verify proof3 failed")
	}

	// restore tree from db
	smt2, err := NewBASSparseMerkleTree(hasher, db, 8, nilHash)
	if err != nil {
		t.Fatal(err)
	}

	hash11, err := smt2.Get(key1, &version)
	if err != nil {
		t.Fatal(err)
	}
	if !bytes.Equal(hash1, hash11) {
		t.Fatalf("not equal to the original, want: %v, got: %v", hash1, hash11)
	}

	hash22, err := smt2.Get(key2, &version)
	if err != nil {
		t.Fatal(err)
	}
	if !bytes.Equal(hash2, hash22) {
		t.Fatalf("not equal to the original, want: %v, got: %v", hash2, hash22)
	}

	hash33, err := smt2.Get(key3, &version)
	if err != nil {
		t.Fatal(err)
	}
	if !bytes.Equal(hash3, hash33) {
		t.Fatalf("not equal to the original, want: %v, got: %v", hash3, hash33)
	}

	proof, err = smt2.GetProof(key1)
	if err != nil {
		t.Fatal(err)
	}

	if !smt.VerifyProof(key1, proof) {
		t.Fatal("verify proof1 failed")
	}

	proof, err = smt2.GetProof(key2)
	if err != nil {
		t.Fatal(err)
	}

	if !smt.VerifyProof(key2, proof) {
		t.Fatal("verify proof2 failed")
	}

	proof, err = smt2.GetProof(key3)
	if err != nil {
		t.Fatal(err)
	}

	if !smt.VerifyProof(key3, proof) {
		t.Fatal("verify proof3 failed")
	}

	key4 := uint64(1)
	val4 := hasher.Hash([]byte("test4"))
	err = smt2.Set(key4, val4)
	if err != nil {
		t.Fatal(err)
	}
	_, err = smt2.Commit(nil)
	if err != nil {
		t.Fatal(err)
	}

	proof, err = smt2.GetProof(key4)
	if err != nil {
		t.Fatal(err)
	}

	if !smt2.VerifyProof(key4, proof) {
		t.Fatal("verify proof4 failed")
	}
}

func Test_BASSparseMerkleTree_Proof(t *testing.T) {
	for _, env := range prepareEnv(t) {
		t.Logf("test [%s]", env.tag)
		testProof(t, env.hasher, env.db)
	}
}

func testRollback(t *testing.T, hasher *Hasher, dbInitializer func() (database.TreeDB, error)) {
	db, err := dbInitializer()
	if err != nil {
		t.Fatal(err)
	}
	defer db.Close()

	smt, err := NewBASSparseMerkleTree(hasher, db, 8, nilHash)
	if err != nil {
		t.Fatal(err)
	}

	key1 := uint64(1)
	key2 := uint64(2)
	key3 := uint64(23)
	val1 := hasher.Hash([]byte("test1"))
	val2 := hasher.Hash([]byte("test2"))
	val3 := hasher.Hash([]byte("test3"))
	smt.Set(key1, val1)
	smt.Set(key2, val2)

	version1, err := smt.Commit(nil)
	if err != nil {
		t.Fatal(err)
	}

	_, err = smt.Get(key1, &version1)
	if err != nil {
		t.Fatal(err)
	}

	_, err = smt.Get(key2, &version1)
	if err != nil {
		t.Fatal(err)
	}

	proof2, err := smt.GetProof(key2)
	if err != nil {
		t.Fatal(err)
	}
	if !smt.VerifyProof(key2, proof2) {
		t.Fatal("verify proof2 failed")
	}

	smt.Set(key3, val3)
	version2, err := smt.Commit(nil)
	if err != nil {
		t.Fatal(err)
	}

	_, err = smt.Get(key3, &version2)
	if err != nil {
		t.Fatal(err)
	}

	err = smt.Rollback(version1)
	if err != nil {
		t.Fatal(err)
	}

	_, err = smt.Get(key3, &version2)
	if !errors.Is(err, ErrVersionTooHigh) {
		t.Fatal(err)
	}

	if !smt.VerifyProof(key2, proof2) {
		t.Fatal("verify proof2 after rollback failed")
	}

	// restore tree from db
	smt2, err := NewBASSparseMerkleTree(hasher, db, 8, nilHash)
	if err != nil {
		t.Fatal(err)
	}
	_, err = smt2.Get(key3, &version2)
	if !errors.Is(err, ErrVersionTooHigh) {
		t.Fatal(err)
	}

	if !smt2.VerifyProof(key2, proof2) {
		t.Fatal("verify proof2 after restoring from db failed")
	}
}

func Test_BASSparseMerkleTree_Rollback(t *testing.T) {
	for _, env := range prepareEnv(t) {
		t.Logf("test [%s]", env.tag)
		testRollback(t, env.hasher, env.db)
	}
}

func testRollbackRecovery(t *testing.T, hasher *Hasher, dbInitializer func() (database.TreeDB, error)) {
	db, err := dbInitializer()
	if err != nil {
		t.Fatal(err)
	}
	defer db.Close()
	db2, err := dbInitializer()
	if err != nil {
		t.Fatal(err)
	}
	defer db2.Close()

	smt, err := NewBASSparseMerkleTree(hasher, db, 8, nilHash)
	if err != nil {
		t.Fatal(err)
	}
	smt2, err := NewBASSparseMerkleTree(hasher, db2, 8, nilHash)
	if err != nil {
		t.Fatal(err)
	}

	key1 := uint64(0)
	key2 := uint64(1)
	val1 := hasher.Hash([]byte("test1"))
	val2 := hasher.Hash([]byte("test2"))
	val3 := hasher.Hash([]byte("test3"))
	val4 := hasher.Hash([]byte("test4"))
	smt.Set(key1, val1)
	smt.Set(key2, val2)
	smt2.Set(key1, val1)
	smt2.Set(key2, val2)
	version1, err := smt.Commit(nil)
	if err != nil {
		t.Fatal(err)
	}
	version1, err = smt2.Commit(nil)
	if err != nil {
		t.Fatal(err)
	}

	_, err = smt.Get(key1, &version1)
	if err != nil {
		t.Fatal(err)
	}

	_, err = smt.Get(key2, &version1)
	if err != nil {
		t.Fatal(err)
	}

	proof2, err := smt.GetProof(key2)
	if err != nil {
		t.Fatal(err)
	}
	if !smt.VerifyProof(key2, proof2) {
		t.Fatal("verify proof2 failed")
	}

	smt.Set(key1, val3)
	smt.Set(key2, val4)
	smt2.Set(key1, val3)
	smt2.Set(key2, val4)
	_, err = smt.Commit(nil)
	if err != nil {
		t.Fatal(err)
	}
	_, err = smt2.Commit(nil)
	if err != nil {
		t.Fatal(err)
	}

	// restore tree from db
	smt2, err = NewBASSparseMerkleTree(hasher, db2, 8, nilHash)
	if err != nil {
		t.Fatal(err)
	}

	err = smt2.Rollback(version1)
	if err != nil {
		t.Fatal(err)
	}

	err = smt.Rollback(version1)
	if err != nil {
		t.Fatal(err)
	}

	proof2, err = smt2.GetProof(key2)
	if err != nil {
		t.Fatal(err)
	}
	if !smt.VerifyProof(key2, proof2) {
		t.Fatal("[origin] verify proof2 failed")
	}

	proof2, err = smt.GetProof(key2)
	if err != nil {
		t.Fatal(err)
	}
	if !smt2.VerifyProof(key2, proof2) {
		t.Fatal("[recovery] verify proof2 failed")
	}
}

func Test_BASSparseMerkleTree_RollbackAfterRecovery(t *testing.T) {
	for _, env := range prepareEnv(t) {
		t.Logf("test [%s]", env.tag)
		testRollbackRecovery(t, env.hasher, env.db)
	}
}

func testReset(t *testing.T, hasher *Hasher, dbInitializer func() (database.TreeDB, error)) {
	db, err := dbInitializer()
	if err != nil {
		t.Fatal(err)
	}
	defer db.Close()

	smt, err := NewBASSparseMerkleTree(hasher, db, 8, nilHash)
	if err != nil {
		t.Fatal(err)
	}

	key1 := uint64(1)
	key2 := uint64(2)
	key3 := uint64(3)
	val1 := hasher.Hash([]byte("test1"))
	val2 := hasher.Hash([]byte("test2"))
	val3 := hasher.Hash([]byte("test3"))
	smt.Set(key1, val1)
	smt.Set(key2, val2)

	version1, err := smt.Commit(nil)
	if err != nil {
		t.Fatal(err)
	}

	_, err = smt.Get(key1, &version1)
	if err != nil {
		t.Fatal(err)
	}

	_, err = smt.Get(key2, &version1)
	if err != nil {
		t.Fatal(err)
	}

	smt.Set(key3, val3)
	smt.Reset()
}

func Test_BASSparseMerkleTree_Reset(t *testing.T) {
	for _, env := range prepareEnv(t) {
		t.Logf("test [%s]", env.tag)
		testReset(t, env.hasher, env.db)
	}
}

func testGC(t *testing.T, hasher *Hasher, dbInitializer func() (database.TreeDB, error)) {
	db, err := dbInitializer()
	if err != nil {
		t.Fatal(err)
	}
	defer db.Close()

	smt, err := NewBASSparseMerkleTree(hasher, db, 8, nilHash,
		GCThreshold(1024*10))
	if err != nil {
		t.Fatal(err)
	}

	testKVData := []struct {
		key uint64
		val []byte
	}{
		{1, hasher.Hash([]byte("val1"))},
		{2, hasher.Hash([]byte("val2"))},
		{3, hasher.Hash([]byte("val3"))},
		{4, hasher.Hash([]byte("val4"))},
		{5, hasher.Hash([]byte("val5"))},
		{6, hasher.Hash([]byte("val6"))},
		{7, hasher.Hash([]byte("val7"))},
		{8, hasher.Hash([]byte("val8"))},
		{9, hasher.Hash([]byte("val9"))},
		{10, hasher.Hash([]byte("val10"))},
		{11, hasher.Hash([]byte("val11"))},
		{12, hasher.Hash([]byte("val12"))},
		{13, hasher.Hash([]byte("val13"))},
		{14, hasher.Hash([]byte("val14"))},
		{200, hasher.Hash([]byte("val200"))},
		{20, hasher.Hash([]byte("val20"))},
		{21, hasher.Hash([]byte("val21"))},
		{22, hasher.Hash([]byte("val22"))},
		{23, hasher.Hash([]byte("val23"))},
		{24, hasher.Hash([]byte("val24"))},
		{26, hasher.Hash([]byte("val26"))},
		{37, hasher.Hash([]byte("val37"))},
		{255, hasher.Hash([]byte("val255"))},
		{254, hasher.Hash([]byte("val254"))},
		{253, hasher.Hash([]byte("val253"))},
		{252, hasher.Hash([]byte("val252"))},
		{251, hasher.Hash([]byte("val251"))},
		{250, hasher.Hash([]byte("val250"))},
		{249, hasher.Hash([]byte("val249"))},
		{248, hasher.Hash([]byte("val248"))},
		{247, hasher.Hash([]byte("val247"))},
		{15, hasher.Hash([]byte("val15"))},
	}

	t.Log("set data")
	for version, testData := range testKVData {
		smt.Set(testData.key, testData.val)
		if version >= 2 {
			pruneVer := Version(version - 1)
			_, err = smt.Commit(&pruneVer)
			if err != nil {
				t.Fatal(err)
			}
		} else {
			_, err = smt.Commit(nil)
			if err != nil {
				t.Fatal(err)
			}
		}

		t.Log("tree.Size() = ", smt.Size())
	}

	t.Log("verify proofs")
	for _, testData := range testKVData {
		proof, err := smt.GetProof(testData.key)
		if err != nil {
			t.Fatal(err)
		}
		if !smt.VerifyProof(testData.key, proof) {
			t.Fatalf("verify proof of key [%d] failed", testData.key)
		}
		t.Log("tree.Size() = ", smt.Size())
	}

	t.Log("test gc")
	smt.Set(0, hasher.Hash([]byte("val0")))
	pruneVer := Version(len(testKVData) - 2)
	_, err = smt.Commit(&pruneVer)
	if err != nil {
		t.Fatal(err)
	}
	t.Log("tree.Size() = ", smt.Size())
	proof, err := smt.GetProof(0)
	if err != nil {
		t.Fatal(err)
	}
	if !smt.VerifyProof(0, proof) {
		t.Fatalf("verify proof of key [%d] failed", 0)
	}

	proof, err = smt.GetProof(200)
	if err != nil {
		t.Fatal(err)
	}
	if !smt.VerifyProof(200, proof) {
		t.Fatalf("verify proof of key [%d] failed", 200)
	}
}

func Test_BASSparseMerkleTree_GC(t *testing.T) {
	for _, env := range prepareEnv(t) {
		t.Logf("test [%s]", env.tag)
		testGC(t, env.hasher, env.db)
	}
}

func Test_BASSparseMerkleTree_MultiSet(t *testing.T) {
	rawKvs := map[uint64]string{
		1:   "val1",
		2:   "val2",
		3:   "val3",
		4:   "val4",
		5:   "val5",
		6:   "val6",
		7:   "val7",
		8:   "val8",
		9:   "val9",
		10:  "val10",
		11:  "val11",
		12:  "val12",
		13:  "val13",
		14:  "val14",
		200: "val200",
		20:  "val20",
		21:  "val21",
		22:  "val22",
		23:  "val23",
		24:  "val24",
		26:  "val26",
		37:  "val37",
		255: "val255",
		254: "val254",
		253: "val253",
		252: "val252",
		251: "val251",
		250: "val250",
		249: "val249",
		248: "val248",
		247: "val247",
		15:  "val15",
	}

	depth := []uint8{8, 16, 32}
	for _, env := range prepareEnv(t) {
		t.Logf("test [%s]", env.tag)
		var items []Item
		for k, v := range rawKvs {
			items = append(items, Item{
				Key: k,
				Val: env.hasher.Hash([]byte(v)),
			})
		}
		for _, d := range depth {
			testMultiSet(t, env, items, d)
		}
	}
}

func Test_MultiSet_Parallel(t *testing.T) {
	memEnv := prepareEnv(t)[0]
	items := []Item{
		{1, memEnv.hasher.Hash([]byte("val1"))},
		{2, memEnv.hasher.Hash([]byte("val2"))},
		{3, memEnv.hasher.Hash([]byte("val3"))},
		{4, memEnv.hasher.Hash([]byte("val4"))},
		{5, memEnv.hasher.Hash([]byte("val5"))},
		{6, memEnv.hasher.Hash([]byte("val6"))},
		{7, memEnv.hasher.Hash([]byte("val7"))},
		{8, memEnv.hasher.Hash([]byte("val8"))},
		{9, memEnv.hasher.Hash([]byte("val9"))},
		{10, memEnv.hasher.Hash([]byte("val10"))},
		{11, memEnv.hasher.Hash([]byte("val11"))},
		{12, memEnv.hasher.Hash([]byte("val12"))},
		{13, memEnv.hasher.Hash([]byte("val13"))},
		{14, memEnv.hasher.Hash([]byte("val14"))},
		{200, memEnv.hasher.Hash([]byte("val200"))},
		{20, memEnv.hasher.Hash([]byte("val20"))},
		{21, memEnv.hasher.Hash([]byte("val21"))},
		{22, memEnv.hasher.Hash([]byte("val22"))},
		{23, memEnv.hasher.Hash([]byte("val23"))},
		{24, memEnv.hasher.Hash([]byte("val24"))},
		{26, memEnv.hasher.Hash([]byte("val26"))},
		{37, memEnv.hasher.Hash([]byte("val37"))},
		{255, memEnv.hasher.Hash([]byte("val255"))},
		{254, memEnv.hasher.Hash([]byte("val254"))},
		{253, memEnv.hasher.Hash([]byte("val253"))},
		{252, memEnv.hasher.Hash([]byte("val252"))},
		{251, memEnv.hasher.Hash([]byte("val251"))},
		{250, memEnv.hasher.Hash([]byte("val250"))},
		{249, memEnv.hasher.Hash([]byte("val249"))},
		{248, memEnv.hasher.Hash([]byte("val248"))},
		{247, memEnv.hasher.Hash([]byte("val247"))},
	}
	total := 1000
	wg := sync.WaitGroup{}
	wg.Add(total)
	m1 := sync.Mutex{}
	m2 := sync.Mutex{}
	d1 := time.Duration(0)
	d2 := time.Duration(0)
	for i := 0; i < total; i++ {
		go func() {
			defer wg.Done()
<<<<<<< HEAD
			t1, t2 := testMultiSet(t, memEnv, items, 40)
=======
			t1, t2 := testMultiSet(t, memEnv, items, 8)
>>>>>>> 76856320
			m1.Lock()
			d1 += t1
			m1.Unlock()
			m2.Lock()
			d2 += t2
			m2.Unlock()
		}()
	}
	wg.Wait()
	fmt.Printf("average time cost of MultiSet: %v\n", d1/time.Duration(total))
	fmt.Printf("average time cost of sequential: %v\n", d2/time.Duration(total))
}

func Test_SingleMultiSet(t *testing.T) {
	memEnv := prepareEnv(t)[0]
	items := []Item{
		{Key: 0, Val: memEnv.hasher.Hash([]byte("val0"))},
		{1, memEnv.hasher.Hash([]byte("val1"))},
		{2, memEnv.hasher.Hash([]byte("val2"))},
		{3, memEnv.hasher.Hash([]byte("val3"))},
		{4, memEnv.hasher.Hash([]byte("val4"))},
		{5, memEnv.hasher.Hash([]byte("val5"))},
		{6, memEnv.hasher.Hash([]byte("val6"))},
		{7, memEnv.hasher.Hash([]byte("val7"))},
		{8, memEnv.hasher.Hash([]byte("val8"))},
		{9, memEnv.hasher.Hash([]byte("val9"))},
		{10, memEnv.hasher.Hash([]byte("val10"))},
		{11, memEnv.hasher.Hash([]byte("val11"))},
		{12, memEnv.hasher.Hash([]byte("val12"))},
		{13, memEnv.hasher.Hash([]byte("val13"))},
		{14, memEnv.hasher.Hash([]byte("val14"))},
		{200, memEnv.hasher.Hash([]byte("val200"))},
		{20, memEnv.hasher.Hash([]byte("val20"))},
		{21, memEnv.hasher.Hash([]byte("val21"))},
		{22, memEnv.hasher.Hash([]byte("val22"))},
		{23, memEnv.hasher.Hash([]byte("val23"))},
		{24, memEnv.hasher.Hash([]byte("val24"))},
		{26, memEnv.hasher.Hash([]byte("val26"))},
		{37, memEnv.hasher.Hash([]byte("val37"))},
		{255, memEnv.hasher.Hash([]byte("val255"))},
		{254, memEnv.hasher.Hash([]byte("val254"))},
		{253, memEnv.hasher.Hash([]byte("val253"))},
		{252, memEnv.hasher.Hash([]byte("val252"))},
		{251, memEnv.hasher.Hash([]byte("val251"))},
		{250, memEnv.hasher.Hash([]byte("val250"))},
		{249, memEnv.hasher.Hash([]byte("val249"))},
		{248, memEnv.hasher.Hash([]byte("val248"))},
		{247, memEnv.hasher.Hash([]byte("val247"))},
	}
	testMultiSet(t, memEnv, items, 8)
}

func Test_BASSparseMerkleTree_Set(t *testing.T) {
	for _, env := range prepareEnv(t) {
		t.Logf("test [%s]", env.tag)
		testSet(t, env, 8)
	}
}

func testMultiSet(t *testing.T, env testEnv, items []Item, depth uint8) (time.Duration, time.Duration) {
<<<<<<< HEAD
	//t.Logf("test depth %d", depth)
=======
	t.Logf("test depth %d", depth)
>>>>>>> 76856320
	db1, err := env.db()
	if err != nil {
		t.Fatal(err)
	}
	db2, err := env.db()
	if err != nil {
		t.Fatal(err)
	}
	defer db1.Close()
	defer db2.Close()
	smt1 := newSMT(t, env.hasher, db1, depth)
	smt2 := newSMT(t, env.hasher, db2, depth)

	//smt1 MultiSet
	starT1 := time.Now()
	err = smt1.MultiSet(items)
	if err != nil {
		t.Fatal(err)
	}
	tc1 := time.Since(starT1)
	//fmt.Printf("MultiSet time cost %v, depth %d, keys %d\n", tc1, depth, len(items))

	_, err = smt1.Commit(nil)
	if err != nil {
		t.Fatal(err)
	}

	//smt2 Set sequential
	starT2 := time.Now()
	for _, item := range items {
		err := smt2.Set(item.Key, item.Val)
		if err != nil {
			t.Fatal(err)
		}
	}
	tc2 := time.Since(starT2)
	_, err = smt2.Commit(nil)
	if err != nil {
		t.Fatal(err)
	}

	verifyItems(t, smt1, smt2, items)
	return tc1, tc2
}

func newSMT(t *testing.T, hasher *Hasher, db database.TreeDB, maxDepth uint8) SparseMerkleTree {
	smt, err := NewBASSparseMerkleTree(hasher, db, maxDepth, nilHash,
		GCThreshold(1024*10))
	if err != nil {
		t.Fatal(err)
	}
	return smt
}

func testSet(t *testing.T, env testEnv, depth uint8) {
	t.Logf("test depth %d", depth)
	db1, err := env.db()
	if err != nil {
		t.Fatal(err)
	}
	db2, err := env.db()
	if err != nil {
		t.Fatal(err)
	}
	defer db2.Close()

	items := []Item{{201, env.hasher.Hash([]byte("val201"))}}
	smt1 := newSMT(t, env.hasher, db1, depth)
	smt1.Set(items[0].Key, items[0].Val)
	_, err = smt1.Commit(nil)
	if err != nil {
		t.Fatal(err)
	}

	smt2 := newSMT(t, env.hasher, db1, depth)
	smt2.MultiSet(items)
	_, err = smt2.Commit(nil)
	if err != nil {
		t.Fatal(err)
	}

	verifyItems(t, smt1, smt2, items)
}

func verifyItems(t *testing.T, smt1 SparseMerkleTree, smt2 SparseMerkleTree, items []Item) {
	if !bytes.Equal(smt1.Root(), smt2.Root()) {
		t.Fatalf("root hash does not match, keys %d, %x, %x\n", len(items), smt1.Root(), smt2.Root())
	}

	for _, item := range items {
		val, err := smt1.Get(item.Key, nil)
		if err != nil {
			t.Fatal("get key from tree1 failed", item.Key, err)
		}
		val2, err := smt2.Get(item.Key, nil)
		if err != nil {
			t.Fatal("get key from tree2 failed", item.Key, err)
		}
		if !bytes.Equal(val, val2) {
			t.Fatalf("leaf node does not match, %x, %x\n", val, val2)
		}
		if !bytes.Equal(val, item.Val) {
			t.Fatalf("leaf node does not match the origin, %x, %x\n", val, item.Val)
		}

		proof, err := smt1.GetProof(item.Key)
		if err != nil {
			t.Fatal("get proof from tree1 failed", item.Key, err)
		}

		if !smt2.VerifyProof(item.Key, proof) {
			t.Fatal("verify proof from tree2 failed")
		}
	}
}<|MERGE_RESOLUTION|>--- conflicted
+++ resolved
@@ -738,11 +738,7 @@
 	for i := 0; i < total; i++ {
 		go func() {
 			defer wg.Done()
-<<<<<<< HEAD
-			t1, t2 := testMultiSet(t, memEnv, items, 40)
-=======
 			t1, t2 := testMultiSet(t, memEnv, items, 8)
->>>>>>> 76856320
 			m1.Lock()
 			d1 += t1
 			m1.Unlock()
@@ -803,11 +799,7 @@
 }
 
 func testMultiSet(t *testing.T, env testEnv, items []Item, depth uint8) (time.Duration, time.Duration) {
-<<<<<<< HEAD
 	//t.Logf("test depth %d", depth)
-=======
-	t.Logf("test depth %d", depth)
->>>>>>> 76856320
 	db1, err := env.db()
 	if err != nil {
 		t.Fatal(err)
